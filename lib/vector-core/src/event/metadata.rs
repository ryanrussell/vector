#![deny(missing_docs)]

use std::collections::BTreeMap;
use std::sync::Arc;

use serde::{Deserialize, Serialize};
use value::{Secrets, Value};
use vector_common::EventDataEq;

use super::{BatchNotifier, EventFinalizer, EventFinalizers, EventStatus};
use crate::{schema, ByteSizeOf};

const DATADOG_API_KEY: &str = "datadog_api_key";
const SPLUNK_HEC_TOKEN: &str = "splunk_hec_token";

/// The top-level metadata structure contained by both `struct Metric`
/// and `struct LogEvent` types.
#[derive(Clone, Debug, Deserialize, PartialEq, PartialOrd, Serialize)]
pub struct EventMetadata {
    /// Arbitrary data stored with an event
    #[serde(default = "default_metadata_value", skip)]
    value: Value,

    /// Storage for secrets
    #[serde(default, skip)]
    secrets: Secrets,

    #[serde(default, skip)]
    finalizers: EventFinalizers,

    /// An identifier for a globaly registered schema definition which provides information about
    /// the event shape (type information, and semantic meaning of fields).
    ///
    /// TODO(Jean): must not skip serialization to track schemas across restarts.
    #[serde(default = "default_schema_definition", skip)]
    schema_definition: Arc<schema::Definition>,
}

fn default_metadata_value() -> Value {
    Value::Object(BTreeMap::new())
}

<<<<<<< HEAD
=======
/// Secret access functions
>>>>>>> fd17b264
impl EventMetadata {
    /// Returns a reference to the metadata value
    pub fn value(&self) -> &Value {
        &self.value
    }

    /// Returns a mutable reference to the metadata value
    pub fn value_mut(&mut self) -> &mut Value {
        &mut self.value
    }

    /// Returns a reference to the secrets
    pub fn secrets(&self) -> &Secrets {
        &self.secrets
    }
<<<<<<< HEAD
}

/// Secret access functions
impl EventMetadata {
=======

>>>>>>> fd17b264
    /// Returns a mutable reference to the secrets
    pub fn secrets_mut(&mut self) -> &mut Secrets {
        &mut self.secrets
    }

    /// Return the datadog API key, if it exists
    pub fn datadog_api_key(&self) -> Option<Arc<str>> {
        self.secrets.get(DATADOG_API_KEY).cloned()
    }

    /// Set the datadog API key to passed value
    pub fn set_datadog_api_key(&mut self, secret: Arc<str>) {
        self.secrets.insert(DATADOG_API_KEY, secret);
    }

    /// Return the splunk hec token, if it exists
    pub fn splunk_hec_token(&self) -> Option<Arc<str>> {
        self.secrets.get(SPLUNK_HEC_TOKEN).cloned()
    }

    /// Set the splunk hec token to passed value
    pub fn set_splunk_hec_token(&mut self, secret: Arc<str>) {
        self.secrets.insert(SPLUNK_HEC_TOKEN, secret);
    }
}

impl Default for EventMetadata {
    fn default() -> Self {
        Self {
            value: Value::Object(BTreeMap::new()),
            secrets: Secrets::new(),
            finalizers: Default::default(),
            schema_definition: default_schema_definition(),
        }
    }
}

fn default_schema_definition() -> Arc<schema::Definition> {
    Arc::new(schema::Definition::empty())
}

impl ByteSizeOf for EventMetadata {
    fn allocated_bytes(&self) -> usize {
        // NOTE we don't count the `str` here because it's allocated somewhere
        // else. We're just moving around the pointer, which is already captured
        // by `ByteSizeOf::size_of`.
        self.finalizers.allocated_bytes()
    }
}

impl EventMetadata {
    /// Replaces the existing event finalizers with the given one.
    #[must_use]
    pub fn with_finalizer(mut self, finalizer: EventFinalizer) -> Self {
        self.finalizers = EventFinalizers::new(finalizer);
        self
    }

    /// Replaces the existing event finalizers with the given ones.
    #[must_use]
    pub fn with_finalizers(mut self, finalizers: EventFinalizers) -> Self {
        self.finalizers = finalizers;
        self
    }

    /// Replace the finalizer with a new one created from the given batch notifier.
    #[must_use]
    pub fn with_batch_notifier(self, batch: &Arc<BatchNotifier>) -> Self {
        self.with_finalizer(EventFinalizer::new(Arc::clone(batch)))
    }

    /// Replace the finalizer with a new one created from the given optional batch notifier.
    #[must_use]
    pub fn with_batch_notifier_option(self, batch: &Option<Arc<BatchNotifier>>) -> Self {
        match batch {
            Some(batch) => self.with_finalizer(EventFinalizer::new(Arc::clone(batch))),
            None => self,
        }
    }

    /// Replace the schema definition with the given one.
    #[must_use]
    pub fn with_schema_definition(mut self, schema_definition: &Arc<schema::Definition>) -> Self {
        self.schema_definition = Arc::clone(schema_definition);
        self
    }

    /// Merge the other `EventMetadata` into this.
    /// If a Datadog API key is not set in `self`, the one from `other` will be used.
    /// If a Splunk HEC token is not set in `self`, the one from `other` will be used.
    pub fn merge(&mut self, other: Self) {
        self.finalizers.merge(other.finalizers);
<<<<<<< HEAD
        self.secrets.merge(&other.secrets);
=======
        self.secrets.merge(other.secrets);
>>>>>>> fd17b264
    }

    /// Update the finalizer(s) status.
    pub fn update_status(&self, status: EventStatus) {
        self.finalizers.update_status(status);
    }

    /// Update the finalizers' sources.
    pub fn update_sources(&mut self) {
        self.finalizers.update_sources();
    }

    /// Gets a reference to the event finalizers.
    pub fn finalizers(&self) -> &EventFinalizers {
        &self.finalizers
    }

    /// Add a new event finalizer to the existing list of event finalizers.
    pub fn add_finalizer(&mut self, finalizer: EventFinalizer) {
        self.finalizers.add(finalizer);
    }

    /// Consumes all event finalizers and returns them, leaving the list of event finalizers empty.
    pub fn take_finalizers(&mut self) -> EventFinalizers {
        std::mem::take(&mut self.finalizers)
    }

    /// Merges the given event finalizers into the existing list of event finalizers.
    pub fn merge_finalizers(&mut self, finalizers: EventFinalizers) {
        self.finalizers.merge(finalizers);
    }

    /// Get the schema definition.
    pub fn schema_definition(&self) -> &schema::Definition {
        self.schema_definition.as_ref()
    }

    /// Set the schema definition.
    pub fn set_schema_definition(&mut self, definition: &Arc<schema::Definition>) {
        self.schema_definition = Arc::clone(definition);
    }
}

impl EventDataEq for EventMetadata {
    fn event_data_eq(&self, _other: &Self) -> bool {
        // Don't compare the metadata, it is not "event data".
        true
    }
}

/// This is a simple wrapper to allow attaching `EventMetadata` to any
/// other type. This is primarily used in conversion functions, such as
/// `impl From<X> for WithMetadata<Y>`.
pub struct WithMetadata<T> {
    /// The data item being wrapped.
    pub data: T,
    /// The additional metadata sidecar.
    pub metadata: EventMetadata,
}

impl<T> WithMetadata<T> {
    /// Convert from one wrapped type to another, where the underlying
    /// type allows direct conversion.
    // We would like to `impl From` instead, but this fails due to
    // conflicting implementations of `impl<T> From<T> for T`.
    pub fn into<T1: From<T>>(self) -> WithMetadata<T1> {
        WithMetadata {
            data: T1::from(self.data),
            metadata: self.metadata,
        }
    }
}

#[cfg(test)]
mod test {
    use super::*;

    const SECRET: &str = "secret";
    const SECRET2: &str = "secret2";

    #[test]
    fn get_set_secret() {
        let mut metadata = EventMetadata::default();
        metadata.set_datadog_api_key(Arc::from(SECRET));
        metadata.set_splunk_hec_token(Arc::from(SECRET2));
        assert_eq!(metadata.datadog_api_key().unwrap().as_ref(), SECRET);
        assert_eq!(metadata.splunk_hec_token().unwrap().as_ref(), SECRET2);
    }
}<|MERGE_RESOLUTION|>--- conflicted
+++ resolved
@@ -40,10 +40,7 @@
     Value::Object(BTreeMap::new())
 }
 
-<<<<<<< HEAD
-=======
 /// Secret access functions
->>>>>>> fd17b264
 impl EventMetadata {
     /// Returns a reference to the metadata value
     pub fn value(&self) -> &Value {
@@ -59,14 +56,7 @@
     pub fn secrets(&self) -> &Secrets {
         &self.secrets
     }
-<<<<<<< HEAD
-}
-
-/// Secret access functions
-impl EventMetadata {
-=======
-
->>>>>>> fd17b264
+
     /// Returns a mutable reference to the secrets
     pub fn secrets_mut(&mut self) -> &mut Secrets {
         &mut self.secrets
@@ -159,11 +149,7 @@
     /// If a Splunk HEC token is not set in `self`, the one from `other` will be used.
     pub fn merge(&mut self, other: Self) {
         self.finalizers.merge(other.finalizers);
-<<<<<<< HEAD
-        self.secrets.merge(&other.secrets);
-=======
         self.secrets.merge(other.secrets);
->>>>>>> fd17b264
     }
 
     /// Update the finalizer(s) status.
