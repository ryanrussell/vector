use vrl::prelude::*;

fn boolean(value: Value) -> std::result::Result<Value, ExpressionError> {
    match value {
        v @ Value::Boolean(_) => Ok(v),
        v => Err(format!(r#"expected "boolean", got {}"#, v.kind()).into()),
    }
}

#[derive(Clone, Copy, Debug)]
pub struct Boolean;

impl Function for Boolean {
    fn identifier(&self) -> &'static str {
        "bool"
    }

    fn parameters(&self) -> &'static [Parameter] {
        &[Parameter {
            keyword: "value",
            kind: kind::ANY,
            required: true,
        }]
    }

    fn examples(&self) -> &'static [Example] {
        &[
            Example {
                title: "valid",
                source: r#"bool(false)"#,
                result: Ok("false"),
            },
            Example {
                title: "invalid",
                source: "bool!(42)",
                result: Err(
                    r#"function call error for "bool" at (0:9): expected "boolean", got "integer""#,
                ),
            },
        ]
    }

    fn compile(
        &self,
        _state: &state::Compiler,
        _ctx: &FunctionCompileContext,
        mut arguments: ArgumentList,
    ) -> Compiled {
        let value = arguments.required("value");

        Ok(Box::new(BooleanFn { value }))
    }

    fn call_by_vm(
        &self,
        _ctx: &mut Context,
        args: &mut VmArgumentList,
    ) -> std::result::Result<Value, ExpressionError> {
        let value = args.required("value");
        boolean(value)
    }
}

#[derive(Debug, Clone)]
struct BooleanFn {
    value: Box<dyn Expression>,
}

impl Expression for BooleanFn {
    fn resolve(&self, ctx: &mut Context) -> Resolved {
<<<<<<< HEAD
        match self.value.resolve(ctx)? {
            v @ Value::Boolean(_) => Ok(v),
            v => Err(format!(r#"expected "boolean", got {}"#, v.vrl_kind()).into()),
        }
=======
        boolean(self.value.resolve(ctx)?)
>>>>>>> e9e692b9
    }

    fn type_def(&self, state: &state::Compiler) -> TypeDef {
        self.value
            .type_def(state)
            .fallible_unless(Kind::Boolean)
            .boolean()
    }
}<|MERGE_RESOLUTION|>--- conflicted
+++ resolved
@@ -68,14 +68,7 @@
 
 impl Expression for BooleanFn {
     fn resolve(&self, ctx: &mut Context) -> Resolved {
-<<<<<<< HEAD
-        match self.value.resolve(ctx)? {
-            v @ Value::Boolean(_) => Ok(v),
-            v => Err(format!(r#"expected "boolean", got {}"#, v.vrl_kind()).into()),
-        }
-=======
         boolean(self.value.resolve(ctx)?)
->>>>>>> e9e692b9
     }
 
     fn type_def(&self, state: &state::Compiler) -> TypeDef {
