--- conflicted
+++ resolved
@@ -41,19 +41,11 @@
 
         Ok(Box::new(Sha1Fn { value }))
     }
-<<<<<<< HEAD
-
-    fn call_by_vm(&self, _ctx: &mut Context, args: &mut VmArgumentList) -> Resolved {
-        let value = args.required("value");
-        sha1(value)
-    }
 
     fn symbol(&self) -> Option<(&'static str, usize)> {
         // TODO
         None
     }
-=======
->>>>>>> d483777f
 }
 
 #[derive(Debug, Clone)]
