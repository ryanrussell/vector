--- conflicted
+++ resolved
@@ -11,14 +11,10 @@
 use vrl::prelude::*;
 
 pub(crate) fn legacy_keys() -> Vec<Value> {
-<<<<<<< HEAD
-    vec![value!("datadog_api_key"), value!("splunk_hec_token")]
-=======
     LEGACY_METADATA_KEYS
         .iter()
         .map(|key| (*key).into())
         .collect()
->>>>>>> fd17b264
 }
 
 #[allow(clippy::large_enum_variant)]
