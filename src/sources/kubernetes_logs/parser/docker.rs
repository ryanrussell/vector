use crate::{
    config::log_schema,
    event::{self, Event, LogEvent, LookupBuf, Value},
    internal_events::KubernetesLogsDockerFormatParseFailed,
    transforms::FunctionTransform,
};
use bytes::Bytes;
use chrono::{DateTime, Utc};
use serde_json::Value as JsonValue;
use snafu::{OptionExt, ResultExt, Snafu};

lazy_static::lazy_static! {
    pub static ref TIME_LOOKUP: LookupBuf = LookupBuf::from("time");
    pub static ref LOG_LOOKUP: LookupBuf = LookupBuf::from("log");
}

/// Parser for the docker log format.
///
/// Expects logs to arrive in a JSONLines format with the fields names and
/// contents specific to the implementation of the Docker `json` log driver.
///
/// Normalizes parsed data for consistency.
#[derive(Clone, Debug)]
pub struct Docker;

impl FunctionTransform for Docker {
    fn transform(&mut self, output: &mut Vec<Event>, mut event: Event) {
        let log = event.as_mut_log();
        if let Err(err) = parse_json(log) {
            emit!(KubernetesLogsDockerFormatParseFailed { error: &err });
            return;
        }
        if let Err(err) = normalize_event(log) {
            emit!(KubernetesLogsDockerFormatParseFailed { error: &err });
            return;
        }
        output.push(event);
    }
}

/// Parses `message` as json object and removes it.
<<<<<<< HEAD
fn parse_json(log: &mut LogEvent) -> Option<()> {
    let to_parse = log
        .remove(log_schema().message_key(), false)?
        .clone_into_bytes();
=======
fn parse_json(log: &mut LogEvent) -> Result<(), ParsingError> {
    let message = log
        .remove(log_schema().message_key())
        .ok_or(ParsingError::NoMessageField)?;

    let bytes = match message {
        Value::Bytes(bytes) => bytes,
        _ => return Err(ParsingError::MessageFieldNotInBytes),
    };
>>>>>>> a718a6a5

    match serde_json::from_slice(bytes.as_ref()) {
        Ok(JsonValue::Object(object)) => {
            for (key, value) in object {
                log.insert(LookupBuf::from(key), value);
            }
            Ok(())
        }
        Ok(_) => Err(ParsingError::NotAnObject { message: bytes }),
        Err(err) => Err(ParsingError::InvalidJson {
            source: err,
            message: bytes,
        }),
    }
}

const DOCKER_MESSAGE_SPLIT_THRESHOLD: usize = 16 * 1024; // 16 Kib

fn normalize_event(log: &mut LogEvent) -> Result<(), NormalizationError> {
    // Parse and rename timestamp.
    let time = log.remove(&*TIME_LOOKUP, false).context(TimeFieldMissing)?;
    let time = match time {
        Value::Bytes(val) => val,
        _ => return Err(NormalizationError::TimeValueUnexpectedType),
    };
    let time = DateTime::parse_from_rfc3339(String::from_utf8_lossy(time.as_ref()).as_ref())
        .context(TimeParsing)?;
    log.insert(
        log_schema().timestamp_key().clone(),
        time.with_timezone(&Utc),
    );

    // Parse message, remove trailing newline and detect if it's partial.
    let message = log.remove(&*LOG_LOOKUP, false).context(LogFieldMissing)?;
    let mut message = match message {
        Value::Bytes(val) => val,
        _ => return Err(NormalizationError::LogValueUnexpectedType),
    };
    // Here we apply out heuristics to detect if message is partial.
    // Partial messages are only split in docker at the maximum message length
    // (`DOCKER_MESSAGE_SPLIT_THRESHOLD`).
    // Thus, for a message to be partial it also has to have exactly that
    // length.
    // Now, whether that message will or won't actually be partial if it has
    // exactly the max length is unknown. We consider all messages with the
    // exact length of `DOCKER_MESSAGE_SPLIT_THRESHOLD` bytes partial
    // by default, and then, if they end with newline - consider that
    // an exception and make them non-partial.
    // This is still not ideal, and can potentially be improved.
    let mut is_partial = message.len() == DOCKER_MESSAGE_SPLIT_THRESHOLD;
    if message.last().map(|&b| b as char == '\n').unwrap_or(false) {
        message.truncate(message.len() - 1);
        is_partial = false;
    };
    log.insert(log_schema().message_key().clone(), message);

    // For partial messages add a partial event indicator.
    if is_partial {
        log.insert(event::PARTIAL.clone(), true);
    }

    Ok(())
}

#[derive(Debug, Snafu)]
enum ParsingError {
    NoMessageField,
    MessageFieldNotInBytes,
    #[snafu(display(
        "Could not parse json: {} in message {:?}",
        source,
        String::from_utf8_lossy(message)
    ))]
    InvalidJson {
        source: serde_json::Error,
        message: Bytes,
    },
    #[snafu(display("Message was not an object: {:?}", String::from_utf8_lossy(message)))]
    NotAnObject {
        message: Bytes,
    },
}

#[derive(Debug, Snafu)]
enum NormalizationError {
    TimeFieldMissing,
    TimeValueUnexpectedType,
    TimeParsing { source: chrono::ParseError },
    LogFieldMissing,
    LogValueUnexpectedType,
}

#[cfg(test)]
pub mod tests {
    use super::{super::test_util, *};
    use crate::{test_util::trace_init, transforms::Transform};

    fn make_long_string(base: &str, len: usize) -> String {
        base.chars().cycle().take(len).collect()
    }

    /// Shared test cases.
    pub fn cases() -> Vec<(String, Vec<LogEvent>)> {
        vec![
            (
                r#"{"log": "The actual log line\n", "stream": "stderr", "time": "2016-10-05T00:00:30.082640485Z"}"#.into(),
                vec![test_util::make_log_event(
                    "The actual log line",
                    "2016-10-05T00:00:30.082640485Z",
                    "stderr",
                    false,
                )],
            ),
            (
                r#"{"log": "A line without newline chan at the end", "stream": "stdout", "time": "2016-10-05T00:00:30.082640485Z"}"#.into(),
                vec![test_util::make_log_event(
                    "A line without newline chan at the end",
                    "2016-10-05T00:00:30.082640485Z",
                    "stdout",
                    false,
                )],
            ),
            // Partial message due to message length.
            (
                [
                    r#"{"log": ""#,
                    make_long_string("partial ", 16 * 1024).as_str(),
                    r#"", "stream": "stdout", "time": "2016-10-05T00:00:30.082640485Z"}"#,
                ]
                .join(""),
                vec![test_util::make_log_event(
                    make_long_string("partial ",16 * 1024).as_str(),
                    "2016-10-05T00:00:30.082640485Z",
                    "stdout",
                    true,
                )],
            ),
            // Non-partial message, because message length matches but
            // the message also ends with newline.
            (
                [
                    r#"{"log": ""#,
                    make_long_string("non-partial ", 16 * 1024 - 1).as_str(),
                    r"\n",
                    r#"", "stream": "stdout", "time": "2016-10-05T00:00:30.082640485Z"}"#,
                ]
                .join(""),
                vec![test_util::make_log_event(
                    make_long_string("non-partial ", 16 * 1024 - 1).as_str(),
                    "2016-10-05T00:00:30.082640485Z",
                    "stdout",
                    false,
                )],
            ),
        ]
    }

    #[test]
    fn test_parsing() {
        trace_init();

        test_util::test_parser(|| Transform::function(Docker), cases());
    }

    #[test]
    fn test_parsing_invalid() {
        trace_init();

        let cases = vec![
            // Empty string.
            r#""#,
            // Incomplete.
            r#"{"#,
            // Random non-JSON text.
            r#"hello world"#,
            // Random JSON non-object.
            r#"123"#,
            // Empty JSON object.
            r#"{}"#,
            // No timestamp.
            r#"{"log": "Hello world", "stream": "stdout"}"#,
            // Timestamp not a string.
            r#"{"log": "Hello world", "stream": "stdout", "time": 123}"#,
            // Empty timestamp.
            r#"{"log": "Hello world", "stream": "stdout", "time": ""}"#,
            // Invalid timestamp.
            r#"{"log": "Hello world", "stream": "stdout", "time": "qwerty"}"#,
            // No log field.
            r#"{"stream": "stderr", "time": "2016-10-05T00:00:30.082640485Z"}"#,
            // Log is not a string.
            r#"{"log": 123, "stream": "stderr", "time": "2016-10-05T00:00:30.082640485Z"}"#,
        ];

        for message in cases {
            let input = Event::from(message);
            let mut output = Vec::new();
            Docker.transform(&mut output, input);
            assert!(output.is_empty(), "Expected no events: {:?}", output);
        }
    }
}<|MERGE_RESOLUTION|>--- conflicted
+++ resolved
@@ -39,22 +39,16 @@
 }
 
 /// Parses `message` as json object and removes it.
-<<<<<<< HEAD
-fn parse_json(log: &mut LogEvent) -> Option<()> {
+fn parse_json(log: &mut LogEvent) -> Result<(), ParsingError> {
     let to_parse = log
-        .remove(log_schema().message_key(), false)?
+        .remove(log_schema().message_key())
+        .ok_or(ParsingError::NoMessageField)?
         .clone_into_bytes();
-=======
-fn parse_json(log: &mut LogEvent) -> Result<(), ParsingError> {
-    let message = log
-        .remove(log_schema().message_key())
-        .ok_or(ParsingError::NoMessageField)?;
 
     let bytes = match message {
         Value::Bytes(bytes) => bytes,
         _ => return Err(ParsingError::MessageFieldNotInBytes),
     };
->>>>>>> a718a6a5
 
     match serde_json::from_slice(bytes.as_ref()) {
         Ok(JsonValue::Object(object)) => {
