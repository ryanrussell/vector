use std::{collections::HashMap, str};

use bytes::Bytes;
use grok::Pattern;
use serde::{Deserialize, Serialize};
use snafu::{ResultExt, Snafu};
use vector_common::TimeZone;

use crate::{
    config::{
        log_schema, DataType, Input, Output, TransformConfig, TransformContext,
        TransformDescription,
    },
    event::{Event, PathComponent, PathIter, Value},
<<<<<<< HEAD
    internal_events::{GrokParserConversionFailed, GrokParserFailedMatch, GrokParserMissingField},
    schema,
=======
    internal_events::{ParserConversionError, ParserMatchError, ParserMissingFieldError},
>>>>>>> a78ad816
    transforms::{FunctionTransform, OutputBuffer, Transform},
    types::{parse_conversion_map, Conversion},
};

#[derive(Debug, Snafu)]
enum BuildError {
    #[snafu(display("Invalid grok pattern: {}", source))]
    InvalidGrok { source: grok::Error },
}

#[derive(Deserialize, Serialize, Debug, Derivative, Clone)]
#[serde(deny_unknown_fields, default)]
#[derivative(Default)]
pub struct GrokParserConfig {
    pub pattern: String,
    pub field: Option<String>,
    #[derivative(Default(value = "true"))]
    pub drop_field: bool,
    pub types: HashMap<String, String>,
    pub timezone: Option<TimeZone>,
}

inventory::submit! {
    TransformDescription::new::<GrokParserConfig>("grok_parser")
}

impl_generate_config_from_default!(GrokParserConfig);

#[async_trait::async_trait]
#[typetag::serde(name = "grok_parser")]
impl TransformConfig for GrokParserConfig {
    async fn build(&self, context: &TransformContext) -> crate::Result<Transform> {
        let field = self
            .field
            .clone()
            .unwrap_or_else(|| log_schema().message_key().into());

        let mut grok = grok::Grok::with_patterns();

        let timezone = self.timezone.unwrap_or(context.globals.timezone);
        let types = parse_conversion_map(&self.types, timezone)?;

        Ok(grok
            .compile(&self.pattern, true)
            .map(|p| GrokParser {
                pattern: self.pattern.clone(),
                pattern_built: p,
                field: field.clone(),
                drop_field: self.drop_field,
                types,
                paths: HashMap::new(),
            })
            .map(Transform::function)
            .context(InvalidGrokSnafu)?)
    }

    fn input(&self) -> Input {
        Input::log()
    }

    fn outputs(&self, _: &schema::Definition) -> Vec<Output> {
        vec![Output::default(DataType::Log)]
    }

    fn enable_concurrency(&self) -> bool {
        true
    }

    fn transform_type(&self) -> &'static str {
        "grok_parser"
    }
}

#[derive(Derivative)]
#[derivative(Debug)]
pub struct GrokParser {
    #[derivative(Debug = "ignore")]
    pattern_built: Pattern,
    pattern: String,
    field: String,
    drop_field: bool,
    types: HashMap<String, Conversion>,
    paths: HashMap<String, Vec<PathComponent<'static>>>,
}

impl Clone for GrokParser {
    fn clone(&self) -> Self {
        Self {
            pattern_built: grok::Grok::with_patterns().compile(&self.pattern, true)
                .expect("Panicked while cloning an already valid Grok parser. For some reason, the pattern could not be built again."),
            pattern: self.pattern.clone(),
            field: self.field.clone(),
            drop_field: self.drop_field,
            types: self.types.clone(),
            paths: self.paths.clone(),
        }
    }
}

impl FunctionTransform for GrokParser {
    fn transform(&mut self, output: &mut OutputBuffer, event: Event) {
        let mut event = event.into_log();
        let value = event.get(&self.field).map(|s| s.to_string_lossy());

        if let Some(value) = value {
            if let Some(matches) = self.pattern_built.match_against(&value) {
                let drop_field = self.drop_field && matches.get(&self.field).is_none();
                for (name, value) in matches.iter() {
                    let conv = self.types.get(name).unwrap_or(&Conversion::Bytes);
                    match conv.convert::<Value>(Bytes::copy_from_slice(value.as_bytes())) {
                        Ok(value) => {
                            if let Some(path) = self.paths.get(name) {
                                event.insert_path(path.to_vec(), value);
                            } else {
                                let path = PathIter::new(name)
                                    .map(|component| component.into_static())
                                    .collect::<Vec<_>>();
                                self.paths.insert(name.to_string(), path.clone());
                                event.insert_path(path, value);
                            }
                        }
                        Err(error) => emit!(&ParserConversionError { name, error }),
                    }
                }

                if drop_field {
                    event.remove(&self.field);
                }
            } else {
                emit!(&ParserMatchError {
                    value: value.as_ref()
                });
            }
        } else {
            emit!(&ParserMissingFieldError {
                field: self.field.as_ref()
            });
        }

        output.push(Event::Log(event));
    }
}

#[cfg(test)]
mod tests {
    use pretty_assertions::assert_eq;
    use serde_json::json;

    use super::GrokParserConfig;
    use crate::{
        config::{log_schema, TransformConfig, TransformContext},
        event::{self, Event, LogEvent},
        schema,
        transforms::OutputBuffer,
    };

    #[test]
    fn generate_config() {
        crate::test_util::test_generate_config::<GrokParserConfig>();
    }

    async fn parse_log(
        event: &str,
        pattern: &str,
        field: Option<&str>,
        drop_field: bool,
        types: &[(&str, &str)],
    ) -> LogEvent {
        let event = Event::from(event);
        let metadata = event.metadata().clone();
        let mut parser = GrokParserConfig {
            pattern: pattern.into(),
            field: field.map(|s| s.into()),
            drop_field,
            types: types.iter().map(|&(k, v)| (k.into(), v.into())).collect(),
            timezone: Default::default(),
        }
        .build(&TransformContext::default())
        .await
        .unwrap();
        let parser = parser.as_function();

        let mut buf = OutputBuffer::with_capacity(1);
        parser.transform(&mut buf, event);
        let result = buf.pop().unwrap().into_log();
        assert_eq!(result.metadata(), &metadata);
        result
    }

    #[tokio::test]
    async fn grok_parser_adds_parsed_fields_to_event() {
        let event = parse_log(
            r#"109.184.11.34 - - [12/Dec/2015:18:32:56 +0100] "GET /administrator/ HTTP/1.1" 200 4263"#,
            "%{HTTPD_COMMONLOG}",
            None,
            true,
            &[],
        ).await;

        let expected = json!({
            "clientip": "109.184.11.34",
            "ident": "-",
            "auth": "-",
            "timestamp": "12/Dec/2015:18:32:56 +0100",
            "verb": "GET",
            "request": "/administrator/",
            "httpversion": "1.1",
            "rawrequest": "",
            "response": "200",
            "bytes": "4263",
        });

        assert_eq!(expected, serde_json::to_value(&event.all_fields()).unwrap());
    }

    #[tokio::test]
    async fn grok_parser_does_nothing_on_no_match() {
        let event = parse_log(
            r#"Help I'm stuck in an HTTP server"#,
            "%{HTTPD_COMMONLOG}",
            None,
            true,
            &[],
        )
        .await;

        assert_eq!(2, event.keys().count());
        assert_eq!(
            event::Value::from("Help I'm stuck in an HTTP server"),
            event[log_schema().message_key()]
        );
        assert!(!event[log_schema().timestamp_key()]
            .to_string_lossy()
            .is_empty());
    }

    #[tokio::test]
    async fn grok_parser_can_not_drop_parsed_field() {
        let event = parse_log(
            r#"109.184.11.34 - - [12/Dec/2015:18:32:56 +0100] "GET /administrator/ HTTP/1.1" 200 4263"#,
            "%{HTTPD_COMMONLOG}",
            None,
            false,
            &[],
        ).await;

        let expected = json!({
            "clientip": "109.184.11.34",
            "ident": "-",
            "auth": "-",
            "timestamp": "12/Dec/2015:18:32:56 +0100",
            "verb": "GET",
            "request": "/administrator/",
            "httpversion": "1.1",
            "rawrequest": "",
            "response": "200",
            "bytes": "4263",
            "message": r#"109.184.11.34 - - [12/Dec/2015:18:32:56 +0100] "GET /administrator/ HTTP/1.1" 200 4263"#,
        });

        assert_eq!(expected, serde_json::to_value(&event.all_fields()).unwrap());
    }

    #[tokio::test]
    async fn grok_parser_does_nothing_on_missing_field() {
        let event = parse_log(
            "i am the only field",
            "^(?<foo>.*)",
            Some("bar"),
            false,
            &[],
        )
        .await;

        assert_eq!(2, event.keys().count());
        assert_eq!(
            event::Value::from("i am the only field"),
            event[log_schema().message_key()]
        );
        assert!(!event[log_schema().timestamp_key()]
            .to_string_lossy()
            .is_empty());
    }

    #[tokio::test]
    async fn grok_parser_coerces_types() {
        let event = parse_log(
            r#"109.184.11.34 - - [12/Dec/2015:18:32:56 +0100] "GET /administrator/ HTTP/1.1" 200 4263"#,
            "%{HTTPD_COMMONLOG}",
            None,
            true,
            &[("response", "int"), ("bytes", "int")],
        ).await;

        let expected = json!({
            "clientip": "109.184.11.34",
            "ident": "-",
            "auth": "-",
            "timestamp": "12/Dec/2015:18:32:56 +0100",
            "verb": "GET",
            "request": "/administrator/",
            "httpversion": "1.1",
            "rawrequest": "",
            "response": 200,
            "bytes": 4263,
        });

        assert_eq!(expected, serde_json::to_value(&event.all_fields()).unwrap());
    }

    #[tokio::test]
    async fn grok_parser_does_not_drop_parsed_message_field() {
        let event = parse_log(
            "12/Dec/2015:18:32:56 +0100 42",
            "%{HTTPDATE:timestamp} %{NUMBER:message}",
            None,
            true,
            &[],
        )
        .await;

        let expected = json!({
            "timestamp": "12/Dec/2015:18:32:56 +0100",
            "message": "42",
        });

        assert_eq!(expected, serde_json::to_value(&event.all_fields()).unwrap());
    }
}<|MERGE_RESOLUTION|>--- conflicted
+++ resolved
@@ -12,12 +12,8 @@
         TransformDescription,
     },
     event::{Event, PathComponent, PathIter, Value},
-<<<<<<< HEAD
-    internal_events::{GrokParserConversionFailed, GrokParserFailedMatch, GrokParserMissingField},
+    internal_events::{ParserConversionError, ParserMatchError, ParserMissingFieldError},
     schema,
-=======
-    internal_events::{ParserConversionError, ParserMatchError, ParserMissingFieldError},
->>>>>>> a78ad816
     transforms::{FunctionTransform, OutputBuffer, Transform},
     types::{parse_conversion_map, Conversion},
 };
